--- conflicted
+++ resolved
@@ -3,7 +3,7 @@
 from datetime import datetime
 import logging
 import boto
-import pickle
+import base64
 import json
 import urllib
 
@@ -100,6 +100,7 @@
 
         epoch = request.meta.get('epoch') # guaranteed to be True or datetime
         s3_key = self._get_s3_key(key, epoch)
+        logger.debug('S3Storage retrieving response for key %s.' % (s3_key))
 
         if not s3_key:
             return
@@ -121,6 +122,9 @@
         response_headers = data['response_headers']
         response_body    = data['response_body']
 
+        if 'binary' in data and data['binary'] == True:
+            response_body = base64.decode(response_body)
+
         url      = metadata['response_url']
         status   = metadata.get('status')
         Response = responsetypes.from_args(headers=response_headers, url=url, body=response_body)
@@ -136,8 +140,15 @@
         logger.info('S3Storage: path %s' % key)
         logger.debug('S3Storage: response type {} '.format(type(response)))
         if isinstance(response, TextResponse):
+            # Textual response (HTMl, XML, csv, etc.), decoded to unicode using encoding (from Content-Type)
+            binary = False
+            response_body = response.body.decode(response.encoding)
             logger.debug('S3Storage: encoding {} '.format(response.encoding))
         else:
+            # Binary response (excel, pdf, etc.)
+            binary = True
+            response_body = base64.b64encode(response.body)
+            logger.debug('S3Storage: body type {} '.format(type(response._body)))
             logger.debug('S3Storage: responsetypes {}'.format(responsetypes.from_args(headers=response.headers, url=response.url, body=response.body)))
         logger.debug('S3Storage: request header {}'.format(request.headers))
         logger.debug('S3Storage: response header {}'.format(response.headers))
@@ -151,20 +162,19 @@
         }
 
         data = {
+            'binary': binary,
             'metadata'        : metadata,
             'request_headers' : request.headers,
             'request_body'    : request.body,
             'response_headers': response.headers,
-            'response_body'   : response.body.decode(response.encoding) if isinstance(response, TextResponse) else response.body
+            'response_body'   : response_body
         }
+
         data_string = json.dumps(data, ensure_ascii=False, encoding='utf-8')
 
+
         # sometimes can cause memory error in SH if too big
-<<<<<<< HEAD
         logger.debug('S3Storage: request/response json object size  {} kB'.format(len(data_string) / 1024))
-=======
-        logger.debug('S3Storage: request/response json object size  {}kB'.format(len(data_string) / 1024))
->>>>>>> a2623be4
 
         # With versioning enabled creating a new s3_key is not
         # necessary. We could just write over an old s3_key. However,
@@ -190,11 +200,7 @@
                 source_key = self.s3_bucket.new_key(source_name)
                 source_key.set_contents_from_string(response.body)
                 # sometimes can cause memory error in SH if too big
-<<<<<<< HEAD
                 logger.debug('S3Storage: body size  {} kB'.format(len(response.body) / 1024))
-=======
-                logger.debug('S3Storage: body size  {}kB'.format(len(response.body) / 1024))
->>>>>>> a2623be4
         except boto.exception.S3ResponseError as e:
             # http://docs.pythonboto.org/en/latest/ref/boto.html#module-boto.exception
             #   S3CopyError        : Error copying a key on S3.
